--- conflicted
+++ resolved
@@ -15,17 +15,10 @@
     "@atlaskit/single-select": "^4.0.3",
     "@atlaskit/spinner": "^8.0.0",
     "react-gh-corner": "^1.1.2",
-<<<<<<< HEAD
     "ts-react-toolbox": "soswow/ts-react-toolbox#e043fec6732a6f8a8d7f3e53197fd51ee0b952b3"
   },
   "engines": {
     "node": "^12.0.0"
-=======
-    "ts-react-toolbox": "^0.1.23"
-  },
-  "engines": {
-    "node": ">=8.5.0"
->>>>>>> a158a13e
   },
   "scripts": {
     "bootstrap": "ts-react-toolbox init",
